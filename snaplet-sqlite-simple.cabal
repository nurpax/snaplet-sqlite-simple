--- conflicted
+++ resolved
@@ -1,9 +1,5 @@
 name:           snaplet-sqlite-simple
-<<<<<<< HEAD
 version:        0.5.0.0
-=======
-version:        0.4.8.3
->>>>>>> 07babf79
 synopsis:       sqlite-simple snaplet for the Snap Framework
 description:    This snaplet provides support for using the SQLite
                 database with a Snap Framework application via the
@@ -51,15 +47,11 @@
     Paths_snaplet_sqlite_simple
 
   build-depends:
-<<<<<<< HEAD
-=======
-    aeson                      >= 0.6     && < 0.10,
->>>>>>> 07babf79
+    aeson                      >= 0.6     && < 0.8,
     base                       >= 4       && < 5,
     aeson                      >= 0.11.1.4,
     bytestring                 >= 0.9.1   && < 0.11,
     clientsession              >= 0.8     && < 0.10,
-<<<<<<< HEAD
     configurator               >= 0.3,
     lifted-base                >= 0.2     && < 0.3,
     monad-control              >= 1.0.1.0,
@@ -71,21 +63,12 @@
     text                       >= 1.2,
     transformers               >= 0.4,
     transformers-base          >= 0.4     && < 0.5,
-=======
-    configurator               >= 0.2     && < 0.4,
-    lens                       >= 3.7.6   && < 5,
-    MonadCatchIO-transformers  >= 0.3     && < 0.4,
-    mtl                        >= 2       && < 3,
-    sqlite-simple              >= 0.4.1   && < 1.0,
-    direct-sqlite              >= 2.3.3   && < 2.4,
-    snap                       >= 0.13    && < 0.15,
-    text                       >= 0.11    && < 1.3,
-    transformers               >= 0.3     && < 0.5,
->>>>>>> 07babf79
     unordered-containers       >= 0.2     && < 0.3
+
 
   ghc-options: -Wall -fwarn-tabs -funbox-strict-fields
                -fno-warn-orphans -fno-warn-unused-do-bind
+
 
 test-suite test
   default-language: Haskell2010
@@ -100,7 +83,6 @@
   build-depends:
     aeson,
     HUnit                      >= 1.2      && < 2,
-<<<<<<< HEAD
     exceptions                 >= 0.8,
     base                       >= 4        && < 5,
     bytestring                 >= 0.9      && < 0.11,
@@ -111,19 +93,6 @@
     errors                     >= 2.1.2,
     lens                       >= 4.0     && < 5,
     mtl                        >= 2,
-=======
-    MonadCatchIO-transformers,
-    base,
-    bytestring,
-    clientsession,
-    configurator,
-    containers                 >= 0.3,
-    directory                  >= 1.0      && < 1.3,
-    errors                     >= 1.3.1    && < 1.5,
-    lens,
-    mtl,
-    SafeSemaphore,
->>>>>>> 07babf79
     snap-core,
     snap                       >= 1.0      && < 1.1,
     snaplet-sqlite-simple,
@@ -131,17 +100,10 @@
     stm                        >= 2.4,
     test-framework             >= 0.6      && < 0.9,
     test-framework-hunit       >= 0.2.7    && < 0.4,
-<<<<<<< HEAD
     text                       >= 1.2,
     time                       >= 1.1,
     transformers               >= 0.4,
     unordered-containers       >= 0.2      && < 0.3
-=======
-    text,
-    time                       >= 1.1,
-    transformers,
-    unordered-containers       >= 0.2     && < 0.3
->>>>>>> 07babf79
 
   default-extensions:
     FlexibleInstances
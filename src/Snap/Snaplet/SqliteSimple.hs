{-# LANGUAGE OverloadedStrings #-}
{-# LANGUAGE FlexibleContexts  #-}
{-# LANGUAGE FlexibleInstances #-}

{-|

This snaplet makes it simple to use a SQLite database from your Snap
application and is based on the sqlite-simple library
(<http://hackage.haskell.org/package/sqlite-simple>).  Now, adding a
database to your web app takes just two simple steps.

First, include this snaplet in your application's state.

> data App = App
>     { ... -- Other state needed in your app
>     , _db :: Snaplet Sqlite
>     }

Next, call the sqliteInit from your application's initializer.

> appInit = makeSnaplet ... $ do
>     ...
>     d <- nestSnaplet "db" db sqliteInit
>     return $ App ... d

Now you can use any of the sqlite-simple wrapper functions defined in
this module anywhere in your application handlers.  For instance:

> postHandler :: Handler App App ()
> postHandler = do
>     posts <- with db $ query_ "select * from blog_post"
>     ...

Optionally, if you find yourself doing many database queries, you can
eliminate some of the boilerplate by defining a HasSqlite instance for
your application.

> instance HasSqlite (Handler b App) where
>   getSqliteState = with db get

With this code, our postHandler example no longer requires the 'with'
function:

> postHandler :: Handler App App ()
> postHandler = do
>     posts <- query_ "select * from blog_post"
>     ...

The first time you run an application with the sqlite-simple snaplet,
a configuration file @devel.cfg@ is created in the
@snaplets/sqlite-simple@ directory underneath your project root.  It
specifies how to connect to your Sqlite database.  Edit this file and
modify the values appropriately and you'll be off and running.

If you want to have out-of-the-box authentication, look at the
documentation for the "Snap.Snaplet.Auth.Backends.Sqlite" module.

-}

module Snap.Snaplet.SqliteSimple (
  -- * The Snaplet
    Sqlite(..)
  , HasSqlite(..)
  , sqliteInit
  , withSqlite

  -- * Wrappers and re-exports
  , query
  , query_
  , execute
  , execute_

  -- Re-exported from sqlite-simple
  , S.Connection
  , S.Query
  , S.Only(..)
  , S.FormatError(..)
  , S.ResultError(..)
  , (S.:.)(..)
  , ToRow(..)
  , FromRow(..)

  , field

  ) where

import           Prelude hiding (catch)
import           Control.Concurrent
<<<<<<< HEAD
import           Control.Lens
import           Control.Monad.Base
=======
import           Control.Lens ((^#))
import           Control.Monad.CatchIO hiding (Handler)
>>>>>>> 07babf79
import           Control.Monad.IO.Class
import           Control.Monad.State
import           Control.Monad.Trans.Reader
import           Control.Monad.Trans.Writer
import qualified Data.Configurator as C
import           Data.List
import           Data.Maybe
import qualified Data.Text as T
import           Database.SQLite.Simple.ToRow
import           Database.SQLite.Simple.FromRow
import qualified Database.SQLite.Simple as S
import           Snap
import           Paths_snaplet_sqlite_simple



------------------------------------------------------------------------------
-- | The state for the sqlite-simple snaplet. To use it in your app
-- include this in your application state and use 'sqliteInit' to initialize it.
data Sqlite = Sqlite
    { sqliteConn :: MVar S.Connection
    -- ^ Function for retrieving the database connection
    }


------------------------------------------------------------------------------
-- | Instantiate this typeclass on 'Handler b YourAppState' so this snaplet
-- can find the connection source.  If you need to have multiple instances of
-- the sqlite snaplet in your application, then don't provide this instance
-- and leverage the default instance by using \"@with dbLens@\" in front of calls
-- to snaplet-sqlite-simple functions.
class (MonadBase IO m) => HasSqlite m where
    getSqliteState :: m Sqlite


------------------------------------------------------------------------------
-- | Default instance
instance HasSqlite (Handler b Sqlite) where
    getSqliteState = get


------------------------------------------------------------------------------
-- | A convenience instance to make it easier to use this snaplet in the
-- Initializer monad like this:
--
-- > d <- nestSnaplet "db" db sqliteInit
-- > count <- liftIO $ runReaderT (execute "INSERT ..." params) d
instance (MonadBase IO m) => HasSqlite (ReaderT (Snaplet Sqlite) m) where
    getSqliteState = asks (\sqlsnaplet -> sqlsnaplet ^# snapletValue)


------------------------------------------------------------------------------
-- | A convenience instance to make it easier to use functions written for
-- this snaplet in non-snaplet contexts.
instance (MonadBase IO m) => HasSqlite (ReaderT Sqlite m) where
    getSqliteState = ask


------------------------------------------------------------------------------
-- | Convenience function allowing easy collection of config file errors.
logErr :: MonadIO m
       => t -> IO (Maybe a) -> WriterT [t] m (Maybe a)
logErr err m = do
    res <- liftIO m
    when (isNothing res) (tell [err])
    return res


------------------------------------------------------------------------------
-- | Initialize the snaplet
sqliteInit :: SnapletInit b Sqlite
sqliteInit = makeSnaplet "sqlite-simple" description datadir $ do
    config <- getSnapletUserConfig
    (mci,errs) <- runWriterT $
        logErr "Must specify db filename" $ C.lookup config "db"
    let ci = fromMaybe (error $ intercalate "\n" errs) mci
    tracing <- liftIO $ C.lookupDefault False config "enableSqlTracing"
    conn <- liftIO (S.open ci >>= setTracing tracing >>= newMVar)
    return $ Sqlite conn
  where
    description = "Sqlite abstraction"

    datadir = Just $ liftM (++"/resources/db") getDataDir

    setTracing tracing conn = do
      when tracing (S.setTrace conn (Just (putStrLn . T.unpack)))
      return conn

------------------------------------------------------------------------------
-- | Convenience function for executing a function that needs a database
-- connection.
--
-- /Multi-threading considerations/: The database connection is mutexed
-- such that only a single thread can read or write at any given time.
-- This means we lose database access parallelism.  Please see
-- <https://github.com/nurpax/snaplet-sqlite-simple/issues/5> for more
-- information.
withSqlite :: (HasSqlite m)
       => (S.Connection -> IO b) -> m b
withSqlite f = do
    s <- getSqliteState
    let conn = sqliteConn s
    liftBase $ withMVar conn f

------------------------------------------------------------------------------
-- | See 'S.query'
--
-- See also 'withSqlite' for notes on concurrent access.
query :: (HasSqlite m, ToRow q, FromRow r)
      => S.Query -> q -> m [r]
query q params = withSqlite (\c -> S.query c q params)


------------------------------------------------------------------------------
-- | See 'S.query_'
--
-- See also 'withSqlite' for notes on concurrent access.
query_ :: (HasSqlite m, FromRow r) => S.Query -> m [r]
query_ q = withSqlite (`S.query_` q)


------------------------------------------------------------------------------
-- |
--
-- See also 'withSqlite' for notes on concurrent access.
execute :: (HasSqlite m, ToRow q)
        => S.Query -> q -> m ()
execute template qs = withSqlite (\c -> S.execute c template qs)


------------------------------------------------------------------------------
-- |
--
-- See also 'withSqlite' for notes on concurrent access.
execute_ :: (HasSqlite m)
         => S.Query -> m ()
execute_ template = withSqlite (`S.execute_` template)<|MERGE_RESOLUTION|>--- conflicted
+++ resolved
@@ -85,14 +85,10 @@
   ) where
 
 import           Prelude hiding (catch)
+
 import           Control.Concurrent
-<<<<<<< HEAD
 import           Control.Lens
 import           Control.Monad.Base
-=======
-import           Control.Lens ((^#))
-import           Control.Monad.CatchIO hiding (Handler)
->>>>>>> 07babf79
 import           Control.Monad.IO.Class
 import           Control.Monad.State
 import           Control.Monad.Trans.Reader
